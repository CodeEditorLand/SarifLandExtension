{
<<<<<<< HEAD
	"name": "sarif-viewer",
	"displayName": "SARIF Viewer",
	"description": "Adds support for viewing SARIF logs",
	"main": "./out/context.js",
	"scripts": {
		"server": "webpack serve --mode development",
		"prestart": "npm install",
		"start": "webpack --watch --mode development",
		"test:watch": "mocha --watch",
		"testcoverage": "nyc mocha"
	},
=======
	"activationEvents": [
		"onLanguage:json",
		"onUri",
		"workspaceContains:.git",
		"workspaceContains:.sarif"
	],
>>>>>>> e92d3953
	"contributes": {
		"commands": [
			{
				"category": "SARIF",
				"command": "sarif.showPanel",
				"title": "Show Panel"
			},
			{
				"category": "SARIF",
				"command": "sarif.clearState",
				"title": "Clear State"
			},
			{
				"category": "SARIF",
				"command": "sarif.alertDismissFalsePositive",
				"title": "Dismiss - False Positive"
			},
			{
				"category": "SARIF",
				"command": "sarif.alertDismissUsedInTests",
				"title": "Dismiss - Used in Tests"
			},
			{
				"category": "SARIF",
				"command": "sarif.alertDismissWontFix",
				"title": "Dismiss - Won't Fix"
			}
		],
		"configuration": {
			"properties": {
				"sarif-viewer.connectToGithubCodeScanning": {
					"default": "prompt",
					"description": "Connect to GitHub and display any code scanning results. Setting takes effect on editor restart.",
					"enum": [
						"off",
						"on",
						"prompt"
					],
					"enumDescriptions": [
						"If you do not anticipate having or using GitHub code scanning results, this will save compute and network resources.",
						"",
						"Intended for first-time users."
					],
					"type": "string"
				},
				"sarif-viewer.explorer.openWhenNoResults": {
					"default": true,
					"description": "Indicates whether to open the explorer when there are no results in the log.",
					"type": "boolean"
				},
				"sarif-viewer.githubCodeScanningInitialAlert": {
					"description": "Specifies an initial alert to load into the UI on when the IDE starts. This is meant to be set programmatically.",
					"ignoreSync": true,
					"scope": "machine",
					"type": "string"
				},
				"sarif-viewer.rootpaths": {
					"description": "Add root paths for default mapping of locations in the sarif file that can't be found (ex. the local root directory of your repo).",
					"type": "array"
				},
				"sarif-viewer.updateChannel": {
					"default": "Default",
					"description": "Specifies the type of updates the extension receives.",
					"enum": [
						"Default",
						"Insiders"
					],
					"enumDescriptions": [
						"Default channel.",
						"Insiders channel. Receives upcoming features and bug fixes at a faster rate."
					],
					"scope": "application",
					"type": "string"
				}
			},
			"title": "SARIF Viewer"
		},
		"languages": [
			{
				"extensions": [
					".sarif"
				],
				"id": "json"
			}
		],
		"menus": {
			"webview/context": [
				{
					"command": "sarif.alertDismissFalsePositive",
					"when": "webviewId == 'sarif' && webviewSection == 'isGithubAlert'"
				},
				{
					"command": "sarif.alertDismissUsedInTests",
					"when": "webviewId == 'sarif' && webviewSection == 'isGithubAlert'"
				},
				{
					"command": "sarif.alertDismissWontFix",
					"when": "webviewId == 'sarif' && webviewSection == 'isGithubAlert'"
				}
			]
		}
	},
<<<<<<< HEAD
	"activationEvents": [
		"onLanguage:json",
		"onUri",
		"workspaceContains:.git",
		"workspaceContains:.sarif"
	],
=======
>>>>>>> e92d3953
	"dependencies": {
		"@types/diff": "^5.0.2",
		"chokidar": "^3.3.0",
		"diff": "^3.5.0",
		"follow-redirects": "1.15.6",
		"https-proxy-agent": "5.0.0",
		"mobx": "5.15.4",
		"node-fetch": "2.6.7",
		"semver": "7.5.2",
		"stream-meter": "^1.0.4",
		"tmp": "0.1.0"
	},
<<<<<<< HEAD
=======
	"description": "Adds support for viewing SARIF logs",
>>>>>>> e92d3953
	"devDependencies": {
		"@actions/core": "1.9.1",
		"@actions/github": "2.1.1",
		"@types/follow-redirects": "1.8.0",
		"@types/mock-require": "2.0.0",
		"@types/node": "10.12.21",
		"@types/node-fetch": "2.5.7",
		"@types/proxyquire": "1.3.28",
		"@types/sarif": "2.1.3",
		"@types/semver": "7.1.0",
		"@types/sinon": "9.0.4",
		"@types/tmp": "0.1.0",
		"@types/url-join": "4.0.0",
		"@zeit/ncc": "0.22.1",
		"css-loader": "^6.3.0",
		"json-source-map": "0.6.1",
		"nyc": "15.1.0",
		"proxyquire": "2.1.3",
		"sass": "^1.49.9",
		"sass-loader": "^12.1.0",
		"sinon": "9.0.2",
		"style-loader": "^3.3.0",
		"ts-loader": "^9.2.6"
	},
<<<<<<< HEAD
	"extensionDependencies": [
		"vscode.git"
	],
	"icon": "icon.png"
=======
	"displayName": "SARIF Viewer",
	"extensionDependencies": [
		"vscode.git"
	],
	"icon": "icon.png",
	"main": "./out/context.js",
	"name": "sarif-viewer",
	"scripts": {
		"prestart": "npm install",
		"server": "webpack serve --mode development",
		"start": "webpack --watch --mode development",
		"test:watch": "mocha --watch",
		"testcoverage": "nyc mocha"
	}
>>>>>>> e92d3953
}<|MERGE_RESOLUTION|>--- conflicted
+++ resolved
@@ -1,24 +1,10 @@
 {
-<<<<<<< HEAD
-	"name": "sarif-viewer",
-	"displayName": "SARIF Viewer",
-	"description": "Adds support for viewing SARIF logs",
-	"main": "./out/context.js",
-	"scripts": {
-		"server": "webpack serve --mode development",
-		"prestart": "npm install",
-		"start": "webpack --watch --mode development",
-		"test:watch": "mocha --watch",
-		"testcoverage": "nyc mocha"
-	},
-=======
 	"activationEvents": [
 		"onLanguage:json",
 		"onUri",
 		"workspaceContains:.git",
 		"workspaceContains:.sarif"
 	],
->>>>>>> e92d3953
 	"contributes": {
 		"commands": [
 			{
@@ -121,15 +107,6 @@
 			]
 		}
 	},
-<<<<<<< HEAD
-	"activationEvents": [
-		"onLanguage:json",
-		"onUri",
-		"workspaceContains:.git",
-		"workspaceContains:.sarif"
-	],
-=======
->>>>>>> e92d3953
 	"dependencies": {
 		"@types/diff": "^5.0.2",
 		"chokidar": "^3.3.0",
@@ -142,10 +119,7 @@
 		"stream-meter": "^1.0.4",
 		"tmp": "0.1.0"
 	},
-<<<<<<< HEAD
-=======
 	"description": "Adds support for viewing SARIF logs",
->>>>>>> e92d3953
 	"devDependencies": {
 		"@actions/core": "1.9.1",
 		"@actions/github": "2.1.1",
@@ -170,12 +144,6 @@
 		"style-loader": "^3.3.0",
 		"ts-loader": "^9.2.6"
 	},
-<<<<<<< HEAD
-	"extensionDependencies": [
-		"vscode.git"
-	],
-	"icon": "icon.png"
-=======
 	"displayName": "SARIF Viewer",
 	"extensionDependencies": [
 		"vscode.git"
@@ -190,5 +158,4 @@
 		"test:watch": "mocha --watch",
 		"testcoverage": "nyc mocha"
 	}
->>>>>>> e92d3953
 }