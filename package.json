{
<<<<<<< HEAD
	"activationEvents": [
		"onLanguage:json",
		"onUri",
		"workspaceContains:.git",
		"workspaceContains:.sarif"
	],
=======
	"name": "sarif-viewer",
	"displayName": "SARIF Viewer",
	"description": "Adds support for viewing SARIF logs",
	"main": "./out/context.js",
	"scripts": {
		"server": "webpack serve --mode development",
		"prestart": "npm install",
		"start": "webpack --watch --mode development",
		"test:watch": "mocha --watch",
		"testcoverage": "nyc mocha"
	},
>>>>>>> 74b2e284
	"contributes": {
		"commands": [
			{
				"category": "SARIF",
				"command": "sarif.showPanel",
				"title": "Show Panel"
			},
			{
				"category": "SARIF",
				"command": "sarif.clearState",
				"title": "Clear State"
			},
			{
				"category": "SARIF",
				"command": "sarif.alertDismissFalsePositive",
				"title": "Dismiss - False Positive"
			},
			{
				"category": "SARIF",
				"command": "sarif.alertDismissUsedInTests",
				"title": "Dismiss - Used in Tests"
			},
			{
				"category": "SARIF",
				"command": "sarif.alertDismissWontFix",
				"title": "Dismiss - Won't Fix"
			}
		],
		"configuration": {
			"properties": {
				"sarif-viewer.connectToGithubCodeScanning": {
					"default": "prompt",
					"description": "Connect to GitHub and display any code scanning results. Setting takes effect on editor restart.",
					"enum": [
						"off",
						"on",
						"prompt"
					],
					"enumDescriptions": [
						"If you do not anticipate having or using GitHub code scanning results, this will save compute and network resources.",
						"",
						"Intended for first-time users."
					],
					"type": "string"
				},
				"sarif-viewer.explorer.openWhenNoResults": {
					"default": true,
					"description": "Indicates whether to open the explorer when there are no results in the log.",
					"type": "boolean"
				},
				"sarif-viewer.githubCodeScanningInitialAlert": {
					"description": "Specifies an initial alert to load into the UI on when the IDE starts. This is meant to be set programmatically.",
					"ignoreSync": true,
					"scope": "machine",
					"type": "string"
				},
				"sarif-viewer.rootpaths": {
					"description": "Add root paths for default mapping of locations in the sarif file that can't be found (ex. the local root directory of your repo).",
					"type": "array"
				},
				"sarif-viewer.updateChannel": {
					"default": "Default",
					"description": "Specifies the type of updates the extension receives.",
					"enum": [
						"Default",
						"Insiders"
					],
					"enumDescriptions": [
						"Default channel.",
						"Insiders channel. Receives upcoming features and bug fixes at a faster rate."
					],
					"scope": "application",
					"type": "string"
				}
			},
			"title": "SARIF Viewer"
		},
		"languages": [
			{
				"extensions": [
					".sarif"
				],
				"id": "json"
			}
		],
		"menus": {
			"webview/context": [
				{
					"command": "sarif.alertDismissFalsePositive",
					"when": "webviewId == 'sarif' && webviewSection == 'isGithubAlert'"
				},
				{
					"command": "sarif.alertDismissUsedInTests",
					"when": "webviewId == 'sarif' && webviewSection == 'isGithubAlert'"
				},
				{
					"command": "sarif.alertDismissWontFix",
					"when": "webviewId == 'sarif' && webviewSection == 'isGithubAlert'"
				}
			]
		}
	},
<<<<<<< HEAD
	"dependencies": {
		"@types/diff": "^5.0.2",
		"chokidar": "^3.3.0",
		"diff": "^3.5.0",
		"follow-redirects": "1.15.6",
		"https-proxy-agent": "5.0.0",
		"mobx": "5.15.4",
		"node-fetch": "2.6.7",
		"semver": "7.5.2",
		"stream-meter": "^1.0.4",
		"tmp": "0.1.0"
	},
	"description": "Adds support for viewing SARIF logs",
	"devDependencies": {
		"@actions/core": "1.9.1",
		"@actions/github": "2.1.1",
		"@types/follow-redirects": "1.8.0",
		"@types/mock-require": "2.0.0",
		"@types/node": "10.12.21",
		"@types/node-fetch": "2.5.7",
		"@types/proxyquire": "1.3.28",
		"@types/sarif": "2.1.3",
		"@types/semver": "7.1.0",
		"@types/sinon": "9.0.4",
		"@types/tmp": "0.1.0",
		"@types/url-join": "4.0.0",
		"@zeit/ncc": "0.22.1",
		"css-loader": "^6.3.0",
		"json-source-map": "0.6.1",
		"nyc": "15.1.0",
		"proxyquire": "2.1.3",
		"sass": "^1.49.9",
		"sass-loader": "^12.1.0",
		"sinon": "9.0.2",
		"style-loader": "^3.3.0",
		"ts-loader": "^9.2.6"
	},
	"displayName": "SARIF Viewer",
	"extensionDependencies": [
		"vscode.git"
	],
	"icon": "icon.png",
	"main": "./out/context.js",
	"name": "sarif-viewer",
	"scripts": {
		"prestart": "npm install",
		"server": "webpack serve --mode development",
		"start": "webpack --watch --mode development",
		"test:watch": "mocha --watch",
		"testcoverage": "nyc mocha"
	}
=======
	"activationEvents": [
		"onLanguage:json",
		"onUri",
		"workspaceContains:.git",
		"workspaceContains:.sarif"
	],
	"dependencies": {
		"@types/diff": "5.2.1",
		"chokidar": "3.6.0",
		"diff": "5.2.0",
		"follow-redirects": "1.15.6",
		"https-proxy-agent": "7.0.5",
		"mobx": "6.13.1",
		"node-fetch": "4.0.0-beta.4",
		"semver": "7.6.3",
		"stream-meter": "1.0.4",
		"tmp": "0.2.3"
	},
	"devDependencies": {
		"@actions/core": "1.10.1",
		"@actions/github": "6.0.0",
		"@types/follow-redirects": "1.14.4",
		"@types/mock-require": "2.0.3",
		"@types/node": "22.4.0",
		"@types/node-fetch": "3.0.3",
		"@types/proxyquire": "1.3.31",
		"@types/sarif": "2.1.7",
		"@types/semver": "7.5.8",
		"@types/sinon": "17.0.3",
		"@types/tmp": "0.2.6",
		"@types/url-join": "4.0.3",
		"@zeit/ncc": "0.22.3",
		"css-loader": "7.1.2",
		"json-source-map": "0.6.1",
		"nyc": "17.0.0",
		"proxyquire": "2.1.3",
		"sass": "1.77.8",
		"sass-loader": "16.0.0",
		"sinon": "18.0.0",
		"style-loader": "4.0.0",
		"ts-loader": "9.5.1"
	},
	"extensionDependencies": [
		"vscode.git"
	],
	"icon": "icon.png"
>>>>>>> 74b2e284
}<|MERGE_RESOLUTION|>--- conflicted
+++ resolved
@@ -1,12 +1,4 @@
 {
-<<<<<<< HEAD
-	"activationEvents": [
-		"onLanguage:json",
-		"onUri",
-		"workspaceContains:.git",
-		"workspaceContains:.sarif"
-	],
-=======
 	"name": "sarif-viewer",
 	"displayName": "SARIF Viewer",
 	"description": "Adds support for viewing SARIF logs",
@@ -18,7 +10,6 @@
 		"test:watch": "mocha --watch",
 		"testcoverage": "nyc mocha"
 	},
->>>>>>> 74b2e284
 	"contributes": {
 		"commands": [
 			{
@@ -121,59 +112,6 @@
 			]
 		}
 	},
-<<<<<<< HEAD
-	"dependencies": {
-		"@types/diff": "^5.0.2",
-		"chokidar": "^3.3.0",
-		"diff": "^3.5.0",
-		"follow-redirects": "1.15.6",
-		"https-proxy-agent": "5.0.0",
-		"mobx": "5.15.4",
-		"node-fetch": "2.6.7",
-		"semver": "7.5.2",
-		"stream-meter": "^1.0.4",
-		"tmp": "0.1.0"
-	},
-	"description": "Adds support for viewing SARIF logs",
-	"devDependencies": {
-		"@actions/core": "1.9.1",
-		"@actions/github": "2.1.1",
-		"@types/follow-redirects": "1.8.0",
-		"@types/mock-require": "2.0.0",
-		"@types/node": "10.12.21",
-		"@types/node-fetch": "2.5.7",
-		"@types/proxyquire": "1.3.28",
-		"@types/sarif": "2.1.3",
-		"@types/semver": "7.1.0",
-		"@types/sinon": "9.0.4",
-		"@types/tmp": "0.1.0",
-		"@types/url-join": "4.0.0",
-		"@zeit/ncc": "0.22.1",
-		"css-loader": "^6.3.0",
-		"json-source-map": "0.6.1",
-		"nyc": "15.1.0",
-		"proxyquire": "2.1.3",
-		"sass": "^1.49.9",
-		"sass-loader": "^12.1.0",
-		"sinon": "9.0.2",
-		"style-loader": "^3.3.0",
-		"ts-loader": "^9.2.6"
-	},
-	"displayName": "SARIF Viewer",
-	"extensionDependencies": [
-		"vscode.git"
-	],
-	"icon": "icon.png",
-	"main": "./out/context.js",
-	"name": "sarif-viewer",
-	"scripts": {
-		"prestart": "npm install",
-		"server": "webpack serve --mode development",
-		"start": "webpack --watch --mode development",
-		"test:watch": "mocha --watch",
-		"testcoverage": "nyc mocha"
-	}
-=======
 	"activationEvents": [
 		"onLanguage:json",
 		"onUri",
@@ -220,5 +158,4 @@
 		"vscode.git"
 	],
 	"icon": "icon.png"
->>>>>>> 74b2e284
 }